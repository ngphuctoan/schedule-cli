name: Build Releases

on:
  push:
    tags:
<<<<<<< HEAD
      - "v*.*.*"
=======
      - 'v*.*.*'
>>>>>>> fd652e9c
  workflow_dispatch:
    inputs:
      version:
        required: false

jobs:
  build:
    runs-on: ubuntu-latest

    steps:
      - name: Checkout
        uses: actions/checkout@v5

      - name: Set up Python
        uses: actions/setup-python@v5
        with:
          python-version: "3.13"

      - name: Install Poetry
        run: |
          curl -sSL https://install.python-poetry.org | python3 -
          export PATH="$HOME/.local/bin:$PATH"

      - name: Install dependencies
        run: poetry install

      - name: Build package
        run: poetry build

      - name: Release package on GitHub + Upload artifacts
        uses: softprops/action-gh-release@v2
        with:
          tag_name: ${{ github.events.inputs.version || github.ref_name }}
          files: dist/*
        env:
          GITHUB_TOKEN: ${{ secrets.PAT_GITHUB }}<|MERGE_RESOLUTION|>--- conflicted
+++ resolved
@@ -3,11 +3,7 @@
 on:
   push:
     tags:
-<<<<<<< HEAD
       - "v*.*.*"
-=======
-      - 'v*.*.*'
->>>>>>> fd652e9c
   workflow_dispatch:
     inputs:
       version:
